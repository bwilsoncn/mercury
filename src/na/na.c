/*
 * Copyright (C) 2013 Argonne National Laboratory, Department of Energy,
 *                    UChicago Argonne, LLC and The HDF Group.
 * All rights reserved.
 *
 * The full copyright notice, including terms governing use, modification,
 * and redistribution, is contained in the COPYING file that can be
 * found at the root of the source code distribution tree.
 */

#include "na_private.h"
#ifdef NA_HAS_MPI
#include "na_mpi.h"
#endif
#ifdef NA_HAS_BMI
#include "na_bmi.h"
#endif
#ifdef NA_HAS_SSM
#include "na_ssm.h"
#endif
#include "na_error.h"

#include <assert.h>
#include <stdlib.h>
#include <string.h>

#ifdef NA_HAS_SSM
extern struct na_class_describe na_ssm_describe_g;
#endif
#ifdef NA_HAS_BMI
extern struct na_class_describe na_bmi_describe_g;
#endif
#ifdef NA_HAS_MPI
extern struct na_class_describe na_mpi_describe_g;
#endif

static const struct na_class_describe *na_class_methods[] = {
#ifdef NA_HAS_BMI
    &na_bmi_describe_g,
#endif
#ifdef NA_HAS_MPI
    &na_mpi_describe_g,
#endif
#ifdef NA_HAS_SSM
    &na_ssm_describe_g,
#endif
    NULL
};

/*---------------------------------------------------------------------------*/
static void
NA_free_host_buffer(struct na_host_buffer *na_buffer)
{
    if (na_buffer) {
        free(na_buffer->na_class);
        na_buffer->na_class = NULL;
        free(na_buffer->na_protocol);
        na_buffer->na_protocol = NULL;
        free(na_buffer->na_host);
        na_buffer->na_host = NULL;
        free(na_buffer->na_host_string);
        na_buffer->na_host_string = NULL;
        free(na_buffer);
    }
}

/*---------------------------------------------------------------------------*/
static int
NA_parse_host_string(const char *host_string,
        struct na_host_buffer **in_na_buffer)
{
<<<<<<< HEAD
    char *input_string = NULL;
    char *token = NULL;
    char *locator = NULL;
    struct na_host_buffer *na_buffer = *in_na_buffer;
    size_t na_host_string_len;
    int ret = NA_SUCCESS;

    input_string = (char*) malloc(strlen(host_string) + 1);
    if (!input_string) {
        NA_ERROR_DEFAULT("Could not allocate string");
        ret = NA_FAIL;
        goto done;
    }
=======
    char *allocated_buffer        = (char*) malloc(strlen(host_string) + 1);
    char *input_string            = allocated_buffer;
    char *token                   = NULL;
    char *locator                 = NULL;
    na_host_buffer_t *na_buffer   = *in_na_buffer;
    unsigned int string_length    = 0;
>>>>>>> 7078a62e

    strcpy(input_string, host_string);

    /* Strings can be of the format:
     *   tcp://localhost:3344
     *   tcp@ssm://localhost:3344
     */
    token = strtok_r(input_string, ":", &locator);

    if (strstr(token, "@") != NULL) {
        char *_locator = NULL;

        token = strtok_r(token, "@", &_locator);

        na_buffer->na_class = (char*) malloc(strlen(_locator) + 1);
<<<<<<< HEAD
        if (!na_buffer->na_class) {
            NA_ERROR_DEFAULT("Could not allocate na_class");
            ret = NA_FAIL;
            goto done;
        }

        strcpy(na_buffer->na_class, _locator);
    } else {
        na_buffer->na_class = NULL;
    }
=======
        strcpy(na_buffer->na_class, _locator);

        na_buffer->na_protocol = (char*) malloc(strlen(token) + 1);
        strcpy(na_buffer->na_protocol, token);
    }
    else
    {
        na_buffer->na_class    = NULL;
        na_buffer->na_protocol = (char*) malloc(strlen(token) + 1);
>>>>>>> 7078a62e

    na_buffer->na_protocol = (char*) malloc(strlen(token) + 1);
    if (!na_buffer->na_protocol) {
        NA_ERROR_DEFAULT("Could not allocate na_protocol");
        ret = NA_FAIL;
        goto done;
    }

    strcpy(na_buffer->na_protocol, token);

    token = locator + 2;
    token = strtok_r(token, ":", &locator);

    na_buffer->na_host = (char*) malloc(strlen(token) + 1);
<<<<<<< HEAD
    if (!na_buffer->na_host) {
        NA_ERROR_DEFAULT("Could not allocate na_host");
        ret = NA_FAIL;
        goto done;
    }

=======
>>>>>>> 7078a62e
    strcpy(na_buffer->na_host, token);

    na_buffer->na_port = atoi(locator);

<<<<<<< HEAD
    na_host_string_len = strlen(na_buffer->na_protocol) +
            strlen("://") +
            strlen(na_buffer->na_host) +
            strlen(":") +
            strlen(locator) +
            1;

    na_buffer->na_host_string = (char*) malloc(na_host_string_len);
    if (!na_buffer->na_host_string) {
        NA_ERROR_DEFAULT("Could not allocate na_host_string");
        ret = NA_FAIL;
        goto done;
    }

    if (na_buffer->na_host_string != NULL) {
        memset(na_buffer->na_host_string, '\0', na_host_string_len);
=======
    string_length = strlen(na_buffer->na_protocol) +
      strlen("://") +
      strlen(na_buffer->na_host) +
      strlen(":") +
      strlen(locator) +
      1;
    
    na_buffer->na_host_string = (char*) malloc(string_length);

    if (na_buffer->na_host_string != NULL)
    {
        memset(na_buffer->na_host_string,
               0,
               string_length);
        
>>>>>>> 7078a62e
        strcpy(na_buffer->na_host_string, na_buffer->na_protocol);
        strcat(na_buffer->na_host_string, "://");
        strcat(na_buffer->na_host_string, na_buffer->na_host);
        strcat(na_buffer->na_host_string, ":");
        strcat(na_buffer->na_host_string, locator);
    }

done:
    if (ret != NA_SUCCESS) {
        free(na_buffer->na_class);
        na_buffer->na_class = NULL;
        free(na_buffer->na_protocol);
        na_buffer->na_protocol = NULL;
        free(na_buffer->na_host);
        na_buffer->na_host = NULL;
        free(na_buffer->na_host_string);
        na_buffer->na_host_string = NULL;
    }
    free(input_string);

    return ret;
}

/*---------------------------------------------------------------------------*/
<<<<<<< HEAD
static na_class_priority_t
NA_get_priority(const struct na_host_buffer NA_UNUSED *na_buffer)
=======
NA_CLASS_PRIORITY
NA_get_priority(const na_host_buffer_t NA_UNUSED(*na_buffer))
>>>>>>> 7078a62e
{
    /* TBD: */
    return NA_CLASS_PRIORITY_HIGH;
}

/*---------------------------------------------------------------------------*/
na_class_t *
NA_Initialize(const char *host_string, na_bool_t listen)
{
    na_class_t *network_class = NULL;
    na_bool_t accept = NA_FALSE;
    struct na_host_buffer *na_buffer = NULL;
    int class_index = 0;
    na_class_priority_t highest_priority = NA_CLASS_PRIORITY_INVALID;
    int i = 0;
    int plugin_count = 0;

    na_buffer = (struct na_host_buffer*) malloc(sizeof(struct na_host_buffer));
    if (!na_buffer) {
        NA_ERROR_DEFAULT("Could not allocate na_buffer");
        return NULL;
    }

    plugin_count = sizeof(na_class_methods) / sizeof(na_class_methods[0]) - 1;

    NA_parse_host_string(host_string, &na_buffer);

    for (i = 0; i < plugin_count; ++i) {
        accept = na_class_methods[i]->verify(na_buffer->na_protocol);

<<<<<<< HEAD
        if (accept) {
            na_class_priority_t class_priority = NA_get_priority(na_buffer);
=======
        if (accept)
        {
            NA_CLASS_PRIORITY class_priority = NA_get_priority(na_buffer);
>>>>>>> 7078a62e
            
            if ((na_buffer->na_class && strcmp(na_class_methods[i]->class_name,
                                               na_buffer->na_class) == 0) ||
                    class_priority == NA_CLASS_PRIORITY_MAX) {
                class_index = i;
                break;
            } else {
                if (class_priority > highest_priority) {
                    highest_priority = class_priority;
                    class_index = i;
                }
            }
        }
    }

    network_class = na_class_methods[class_index]->initialize(na_buffer, listen);

    NA_free_host_buffer(na_buffer);

    return network_class;
}

/*---------------------------------------------------------------------------*/
int
NA_Finalize(na_class_t *network_class)
{
    assert(network_class);
    return network_class->finalize();
}

/*---------------------------------------------------------------------------*/
int
NA_Addr_lookup(na_class_t *network_class, const char *name, na_addr_t *addr)
{
    assert(network_class);
    return network_class->addr_lookup(name, addr);
}

/*---------------------------------------------------------------------------*/
int
NA_Addr_self(na_class_t *network_class, na_addr_t *addr)
{
    assert(network_class);
    return network_class->addr_self(addr);
}

/*---------------------------------------------------------------------------*/
int
NA_Addr_free(na_class_t *network_class, na_addr_t addr)
{
    assert(network_class);
    return network_class->addr_free(addr);
}

/*---------------------------------------------------------------------------*/
const char *
NA_Addr_to_string(na_class_t *network_class, na_addr_t addr)
{
    assert(network_class);
    return network_class->addr_to_string(addr);
}

/*---------------------------------------------------------------------------*/
na_size_t
NA_Msg_get_max_expected_size(na_class_t *network_class)
{
    assert(network_class);
    return network_class->msg_get_max_expected_size();
}

/*---------------------------------------------------------------------------*/
na_size_t
NA_Msg_get_max_unexpected_size(na_class_t *network_class)
{
    assert(network_class);
    return network_class->msg_get_max_unexpected_size();
}

/*---------------------------------------------------------------------------*/
na_tag_t
NA_Msg_get_max_tag(na_class_t *network_class)
{
    assert(network_class);
    return network_class->msg_get_max_tag();
}

/*---------------------------------------------------------------------------*/
int
NA_Msg_send_unexpected(na_class_t *network_class,
        const void *buf, na_size_t buf_size, na_addr_t dest,
        na_tag_t tag, na_request_t *request, void *op_arg)
{
    assert(network_class);
    return network_class->msg_send_unexpected(
            buf, buf_size, dest, tag, request,op_arg);
}

/*---------------------------------------------------------------------------*/
int
NA_Msg_recv_unexpected(na_class_t *network_class,
        void *buf, na_size_t buf_size, na_size_t *actual_buf_size,
        na_addr_t *source, na_tag_t *tag, na_request_t *request, void *op_arg)
{
    assert(network_class);
    return network_class->msg_recv_unexpected(
            buf, buf_size, actual_buf_size, source, tag, request, op_arg);
}

/*---------------------------------------------------------------------------*/
int
NA_Msg_send(na_class_t *network_class,
        const void *buf, na_size_t buf_size, na_addr_t dest,
        na_tag_t tag, na_request_t *request, void *op_arg)
{
    assert(network_class);
    return network_class->msg_send(buf, buf_size, dest, tag, request, op_arg);
}

/*---------------------------------------------------------------------------*/
int
NA_Msg_recv(na_class_t *network_class,
        void *buf, na_size_t buf_size, na_addr_t source,
        na_tag_t tag, na_request_t *request, void *op_arg)
{
    assert(network_class);
    return network_class->msg_recv(buf, buf_size, source, tag, request, op_arg);
}

/*---------------------------------------------------------------------------*/
int
NA_Mem_register(na_class_t *network_class,
        void *buf, na_size_t buf_size, unsigned long flags,
        na_mem_handle_t *mem_handle)
{
    assert(network_class);
    return network_class->mem_register(buf, buf_size, flags, mem_handle);
}

/*---------------------------------------------------------------------------*/
int
NA_Mem_register_segments(na_class_t *network_class,
        na_segment_t *segments, na_size_t segment_count, unsigned long flags,
        na_mem_handle_t *mem_handle)
{
    assert(network_class);
    return network_class->mem_register_segments(segments, segment_count, flags,
            mem_handle);
}

/*---------------------------------------------------------------------------*/
int
NA_Mem_deregister(na_class_t *network_class, na_mem_handle_t mem_handle)
{
    assert(network_class);
    return network_class->mem_deregister(mem_handle);
}

/*---------------------------------------------------------------------------*/
na_size_t
NA_Mem_handle_get_serialize_size(na_class_t *network_class,
        na_mem_handle_t mem_handle)
{
    assert(network_class);
    return network_class->mem_handle_get_serialize_size(mem_handle);
}

/*---------------------------------------------------------------------------*/
int
NA_Mem_handle_serialize(na_class_t *network_class,
        void *buf, na_size_t buf_size, na_mem_handle_t mem_handle)
{
    assert(network_class);
    return network_class->mem_handle_serialize(buf, buf_size, mem_handle);
}

/*---------------------------------------------------------------------------*/
int
NA_Mem_handle_deserialize(na_class_t *network_class,
        na_mem_handle_t *mem_handle, const void *buf, na_size_t buf_size)
{
    assert(network_class);
    return network_class->mem_handle_deserialize(mem_handle, buf, buf_size);
}

/*---------------------------------------------------------------------------*/
int
NA_Mem_handle_free(na_class_t *network_class, na_mem_handle_t mem_handle)
{
    assert(network_class);
    return network_class->mem_handle_free(mem_handle);
}

/*---------------------------------------------------------------------------*/
int
NA_Put(na_class_t *network_class,
        na_mem_handle_t local_mem_handle, na_offset_t local_offset,
        na_mem_handle_t remote_mem_handle, na_offset_t remote_offset,
        na_size_t length, na_addr_t remote_addr, na_request_t *request)
{
    assert(network_class);
    return network_class->put(local_mem_handle, local_offset,
            remote_mem_handle, remote_offset,
            length, remote_addr, request);
}

/*---------------------------------------------------------------------------*/
int
NA_Get(na_class_t *network_class,
        na_mem_handle_t local_mem_handle, na_offset_t local_offset,
        na_mem_handle_t remote_mem_handle, na_offset_t remote_offset,
        na_size_t length, na_addr_t remote_addr, na_request_t *request)
{
    assert(network_class);
    return network_class->get(local_mem_handle, local_offset,
            remote_mem_handle, remote_offset,
            length, remote_addr, request);
}

/*---------------------------------------------------------------------------*/
int
NA_Wait(na_class_t *network_class,
        na_request_t request, unsigned int timeout, na_status_t *status)
{
    assert(network_class);
    return network_class->wait(request, timeout, status);
}

/*---------------------------------------------------------------------------*/
int
NA_Progress(na_class_t *network_class,
        unsigned int timeout, na_status_t *status)
{
    assert(network_class);
    return network_class->progress(timeout, status);
}

/*---------------------------------------------------------------------------*/
int
NA_Request_free(na_class_t *network_class, na_request_t request)
{
    assert(network_class);
    return network_class->request_free(request);
}<|MERGE_RESOLUTION|>--- conflicted
+++ resolved
@@ -69,10 +69,9 @@
 NA_parse_host_string(const char *host_string,
         struct na_host_buffer **in_na_buffer)
 {
-<<<<<<< HEAD
-    char *input_string = NULL;
-    char *token = NULL;
-    char *locator = NULL;
+    char *input_string               = NULL;
+    char *token                      = NULL;
+    char *locator                    = NULL;
     struct na_host_buffer *na_buffer = *in_na_buffer;
     size_t na_host_string_len;
     int ret = NA_SUCCESS;
@@ -83,14 +82,6 @@
         ret = NA_FAIL;
         goto done;
     }
-=======
-    char *allocated_buffer        = (char*) malloc(strlen(host_string) + 1);
-    char *input_string            = allocated_buffer;
-    char *token                   = NULL;
-    char *locator                 = NULL;
-    na_host_buffer_t *na_buffer   = *in_na_buffer;
-    unsigned int string_length    = 0;
->>>>>>> 7078a62e
 
     strcpy(input_string, host_string);
 
@@ -106,7 +97,6 @@
         token = strtok_r(token, "@", &_locator);
 
         na_buffer->na_class = (char*) malloc(strlen(_locator) + 1);
-<<<<<<< HEAD
         if (!na_buffer->na_class) {
             NA_ERROR_DEFAULT("Could not allocate na_class");
             ret = NA_FAIL;
@@ -117,17 +107,6 @@
     } else {
         na_buffer->na_class = NULL;
     }
-=======
-        strcpy(na_buffer->na_class, _locator);
-
-        na_buffer->na_protocol = (char*) malloc(strlen(token) + 1);
-        strcpy(na_buffer->na_protocol, token);
-    }
-    else
-    {
-        na_buffer->na_class    = NULL;
-        na_buffer->na_protocol = (char*) malloc(strlen(token) + 1);
->>>>>>> 7078a62e
 
     na_buffer->na_protocol = (char*) malloc(strlen(token) + 1);
     if (!na_buffer->na_protocol) {
@@ -142,20 +121,16 @@
     token = strtok_r(token, ":", &locator);
 
     na_buffer->na_host = (char*) malloc(strlen(token) + 1);
-<<<<<<< HEAD
     if (!na_buffer->na_host) {
         NA_ERROR_DEFAULT("Could not allocate na_host");
         ret = NA_FAIL;
         goto done;
     }
 
-=======
->>>>>>> 7078a62e
     strcpy(na_buffer->na_host, token);
 
     na_buffer->na_port = atoi(locator);
 
-<<<<<<< HEAD
     na_host_string_len = strlen(na_buffer->na_protocol) +
             strlen("://") +
             strlen(na_buffer->na_host) +
@@ -172,23 +147,6 @@
 
     if (na_buffer->na_host_string != NULL) {
         memset(na_buffer->na_host_string, '\0', na_host_string_len);
-=======
-    string_length = strlen(na_buffer->na_protocol) +
-      strlen("://") +
-      strlen(na_buffer->na_host) +
-      strlen(":") +
-      strlen(locator) +
-      1;
-    
-    na_buffer->na_host_string = (char*) malloc(string_length);
-
-    if (na_buffer->na_host_string != NULL)
-    {
-        memset(na_buffer->na_host_string,
-               0,
-               string_length);
-        
->>>>>>> 7078a62e
         strcpy(na_buffer->na_host_string, na_buffer->na_protocol);
         strcat(na_buffer->na_host_string, "://");
         strcat(na_buffer->na_host_string, na_buffer->na_host);
@@ -213,13 +171,8 @@
 }
 
 /*---------------------------------------------------------------------------*/
-<<<<<<< HEAD
 static na_class_priority_t
 NA_get_priority(const struct na_host_buffer NA_UNUSED *na_buffer)
-=======
-NA_CLASS_PRIORITY
-NA_get_priority(const na_host_buffer_t NA_UNUSED(*na_buffer))
->>>>>>> 7078a62e
 {
     /* TBD: */
     return NA_CLASS_PRIORITY_HIGH;
@@ -250,14 +203,8 @@
     for (i = 0; i < plugin_count; ++i) {
         accept = na_class_methods[i]->verify(na_buffer->na_protocol);
 
-<<<<<<< HEAD
         if (accept) {
             na_class_priority_t class_priority = NA_get_priority(na_buffer);
-=======
-        if (accept)
-        {
-            NA_CLASS_PRIORITY class_priority = NA_get_priority(na_buffer);
->>>>>>> 7078a62e
             
             if ((na_buffer->na_class && strcmp(na_class_methods[i]->class_name,
                                                na_buffer->na_class) == 0) ||
